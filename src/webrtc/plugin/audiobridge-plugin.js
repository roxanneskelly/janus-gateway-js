--- conflicted
+++ resolved
@@ -33,41 +33,10 @@
  * @param {Object} [options]
  * @param {string} [options.secret]
  * @param {boolean} [options.permanent]
- * @promise {@link MediaEntityPlugin._destroy}
+ * @promise {@link MediaAudioPlugin._destroy}
  */
 AudiobridgePlugin.prototype.destroy = function(roomId, options) {
-<<<<<<< HEAD
-  return this._destroy(Helpers.extend({room: roomId}, options))
-    .then(function() {
-      if (roomId == this._currentRoomId) {
-        this._currentRoomId = null;
-      }
-    }.bind(this));
-};
-
-/**
- * @promise {@link MediaEntityPlugin._list}
- */
-AudiobridgePlugin.prototype.list = function() {
-  return this._list();
-};
-
-/**
- * @param {number} roomId
- * @promise {Array} participants
- */
-AudiobridgePlugin.prototype.listParticipants = function(roomId) {
-  var body = {
-    request: 'listparticipants',
-    room: roomId
-  };
-  return this.sendWithTransaction({body: body})
-    .then(function(response) {
-      return response['plugindata']['data']['participants'];
-    });
-=======
   return this._destroy(roomId, Helpers.extend({room: roomId}, options));
->>>>>>> 5d6619d1
 };
 
 /**
@@ -81,31 +50,8 @@
  * @promise {Object} response
  */
 AudiobridgePlugin.prototype.join = function(roomId, options) {
-<<<<<<< HEAD
-  var body = Helpers.extend({
-    request: 'join',
-    room: roomId
-  }, options);
-  return this.sendWithTransaction({body: body})
-    .then(function(response) {
-      this._currentRoomId = roomId;
-      return response;
-    }.bind(this));
-};
-
-/**
- * @promise {Object} response
- */
-AudiobridgePlugin.prototype.leave = function() {
-  return this.sendWithTransaction({body: {request: 'leave'}})
-    .then(function(response) {
-      this._currentRoomId = null;
-      return response;
-    }.bind(this));
-=======
   options = Helpers.extend({room: roomId}, options);
   return this._join(roomId, options);
->>>>>>> 5d6619d1
 };
 
 /**
@@ -119,20 +65,8 @@
  * @promise {Object} response
  */
 AudiobridgePlugin.prototype.change = function(roomId, options) {
-<<<<<<< HEAD
-  var body = Helpers.extend({
-    request: 'changeroom',
-    room: roomId
-  }, options);
-  return this.sendWithTransaction({body: body})
-    .then(function(response) {
-      this._currentRoomId = roomId;
-      return response;
-    }.bind(this));
-=======
   options = Helpers.extend({room: roomId}, options);
   return this._change(roomId, options);
->>>>>>> 5d6619d1
 };
 
 /**
@@ -145,74 +79,13 @@
  * @promise {Object} response
  */
 AudiobridgePlugin.prototype.connect = function(roomId, options) {
-<<<<<<< HEAD
-  if (roomId == this._currentRoomId) {
-    return Promise.resolve();
-  }
-  if (this._currentRoomId) {
-    return this.change(roomId, options);
-  }
-  return this.join(roomId, options);
-};
-
-/**
- * @param {Object} [options]
- * @param {boolean} [options.muted]
- * @param {number} [options.quality]
- * @param {RTCSessionDescription} [jsep]
- * @promise {Object} response
- */
-AudiobridgePlugin.prototype.configure = function(options, jsep) {
-  var body = Helpers.extend({
-    request: 'configure'
-  }, options);
-  var message = {body: body};
-  if (jsep) {
-    message.jsep = jsep;
-  }
-  return this.sendWithTransaction(message);
-};
-
-/**
- * @param {RTCOfferOptions} [offerOptions]
- * @param {Object} [configureOptions]
- * @param {boolean} [configureOptions.muted]
- * @param {number} [configureOptions.quality]
- * @promise {@link sendSDP}
- */
-AudiobridgePlugin.prototype.startMediaStreaming = function(offerOptions, configureOptions) {
-  var self = this;
-  return Promise
-    .try(function() {
-      return self.getLocalMedia({audio: true, video: false});
-    })
-    .then(function(stream) {
-      self.createPeerConnection();
-      self.addStream(stream);
-    })
-    .then(function() {
-      return self.createOffer(offerOptions);
-    })
-    .then(function(jsep) {
-      return self.sendSDP(jsep, configureOptions);
-    });
-};
-
-/**
- * @param {RTCSessionDescription} jsep
- * @param {Object} [configureOptions]
- * @param {boolean} [configureOptions.muted]
- * @param {number} [configureOptions.quality]
- * @promise {RTCSessionDescription}
-=======
   options = Helpers.extend({room: roomId}, options);
   return this._connect(roomId, options);
 };
 
 /**
  * @param {number} roomId
- * @return {Promise}
->>>>>>> 5d6619d1
+ * @promise {@link MediaAudioPlugin._listParticipants}
  */
 AudiobridgePlugin.prototype.listParticipants = function(roomId) {
   return this._listParticipants({room: roomId});
