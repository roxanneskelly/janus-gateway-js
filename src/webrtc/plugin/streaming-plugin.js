--- conflicted
+++ resolved
@@ -36,7 +36,7 @@
  * @param {boolean} [options.videobufferkf]
  * @param {string} [options.url]
 
- * @promise {@link MediaEntityPlugin._create}
+ * @promise {Object} response
  */
 StreamingPlugin.prototype.create = function(id, options) {
   return this._create(id, options);
@@ -47,25 +47,14 @@
  * @param {Object} [options]
  * @param {string} [options.secret]
  * @param {boolean} [options.permanent]
- * @promise {@link MediaEntityPlugin._destroy}
+ * @promise {Object} response
  */
-<<<<<<< HEAD
-StreamingPlugin.prototype.destroy = function(mountpointId, options) {
-  return this._destroy(Helpers.extend({id: mountpointId}, options))
-    .then(function(response) {
-      if (mountpointId == this._currentMountpointId) {
-        this._currentMountpointId = null;
-      }
-      return response;
-    }.bind(this));
-=======
 StreamingPlugin.prototype.destroy = function(id, options) {
   return this._destroy(id, options);
->>>>>>> b06bb8c5
 };
 
 /**
- * @promise {@link MediaEntityPlugin._list}
+ * @promise {Object} response
  */
 StreamingPlugin.prototype.list = function() {
   return this._list();
@@ -78,26 +67,8 @@
  * @param {Object} [answerOptions] {@link createAnswer}
  * @promise {Object} response
  */
-<<<<<<< HEAD
-StreamingPlugin.prototype.watch = function(mountpointId, watchOptions, answerOptions) {
-  var plugin = this;
-  var body = Helpers.extend({
-    request: 'watch',
-    id: mountpointId
-  }, watchOptions);
-  return this.sendWithTransaction({body: body})
-    .then(function(response) {
-      var jsep = response['jsep'];
-      if (!jsep || 'offer' != jsep['type']) {
-        throw new Error('Expect offer response on watch request')
-      }
-      plugin._currentMountpointId = mountpointId;
-      return plugin._startMediaStreaming(jsep, answerOptions).return(response);
-    });
-=======
 StreamingPlugin.prototype.watch = function(id, watchOptions, answerOptions) {
   return this._watch(id, watchOptions, answerOptions);
->>>>>>> b06bb8c5
 };
 
 /**
@@ -112,15 +83,7 @@
  * @promise {Object} response
  */
 StreamingPlugin.prototype.stop = function() {
-<<<<<<< HEAD
-  return this.sendWithTransaction({body: {request: 'stop'}})
-    .then(function(response) {
-      this._currentMountpointId = null;
-      return response;
-    }.bind(this));
-=======
   return this._stop();
->>>>>>> b06bb8c5
 };
 
 /**
@@ -136,35 +99,7 @@
  * @promise {Object} response
  */
 StreamingPlugin.prototype.switch = function(mountpointId, options) {
-<<<<<<< HEAD
-  var body = Helpers.extend({
-    request: 'switch',
-    id: mountpointId
-  }, options);
-  return this.sendWithTransaction({body: body})
-    .then(function(response) {
-      this._currentMountpointId = mountpointId;
-      return response;
-    }.bind(this));
-};
-
-/**
- * @param {number} mountpointId
- * @param {Object} [watchOptions] {@link watch}
- * @param {Object} [answerOptions] {@link createAnswer}
- * @promise {Object} response
- */
-StreamingPlugin.prototype.connect = function(mountpointId, watchOptions, answerOptions) {
-  if (mountpointId == this._currentMountpointId) {
-    return Promise.resolve();
-  }
-  if (this._currentMountpointId) {
-    return this.switch(mountpointId, watchOptions);
-  }
-  return this.watch(mountpointId, watchOptions, answerOptions);
-=======
   return this._switch(mountpointId, options);
->>>>>>> b06bb8c5
 };
 
 /**
@@ -217,26 +152,4 @@
   return this.sendWithTransaction({body: body});
 };
 
-<<<<<<< HEAD
-/**
- * @param {RTCSessionDescription} jsep
- * @param {RTCAnswerOptions} [answerOptions]
- * @promise when start message is sent
- */
-StreamingPlugin.prototype._startMediaStreaming = function(jsep, answerOptions) {
-  var self = this;
-  return Promise
-    .try(function() {
-      self.createPeerConnection();
-    })
-    .then(function() {
-      return self.createAnswer(jsep, answerOptions);
-    })
-    .then(function(jsep) {
-      return self.send({janus: 'message', body: {request: 'start'}, jsep: jsep});
-    });
-};
-
-=======
->>>>>>> b06bb8c5
 module.exports = StreamingPlugin;