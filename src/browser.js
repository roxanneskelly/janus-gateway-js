var Promise = require('bluebird');
var webrtc = require('webrtc-adapter');
var Client = require('./client');
var JanusError = require('./error');
var WebsocketConnection = require('./websocket-connection');
var Connection = require('./connection');
var Session = require('./session');
var Plugin = require('./plugin');
var MediaPlugin = require('./webrtc/media-plugin');
var AudiobridgePlugin = require('./webrtc/plugin/audiobridge-plugin');
var AudioroomPlugin = require('./webrtc/plugin/audioroom-plugin');
var StreamingPlugin = require('./webrtc/plugin/streaming-plugin');
var RtpbroadcastPlugin = require('./webrtc/plugin/rtpbroadcast-plugin');

window.Janus = {
  webrtc: webrtc,
  Promise: Promise,
  Error: JanusError,
  WebsocketConnection: WebsocketConnection,
  Client: Client,
  Connection: Connection,
  Session: Session,
  Plugin: Plugin,
  MediaPlugin: MediaPlugin,
  AudiobridgePlugin: AudiobridgePlugin,
<<<<<<< HEAD
  StreamingPlugin: StreamingPlugin,
  RtpbroadcastPlugin: RtpbroadcastPlugin
=======
  AudioroomPlugin: AudioroomPlugin,
  StreamingPlugin: StreamingPlugin
>>>>>>> 5d6619d1
};<|MERGE_RESOLUTION|>--- conflicted
+++ resolved
@@ -23,11 +23,7 @@
   Plugin: Plugin,
   MediaPlugin: MediaPlugin,
   AudiobridgePlugin: AudiobridgePlugin,
-<<<<<<< HEAD
+  AudioroomPlugin: AudioroomPlugin,
   StreamingPlugin: StreamingPlugin,
   RtpbroadcastPlugin: RtpbroadcastPlugin
-=======
-  AudioroomPlugin: AudioroomPlugin,
-  StreamingPlugin: StreamingPlugin
->>>>>>> 5d6619d1
 };