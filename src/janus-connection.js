var util = require('util');
var Promise = require('bluebird');
var JanusError = require('./error');
var Transaction = require('./transaction');
var Transactions = require('./transactions');
var WebsocketConnection = require('./websocket-connection');
var JanusSession = require('./janus-session');

/**
 * @param id
 * @param {Object} options
 * @param {String} options.address
 * @param {String} [options.token]
 * @param {String} [options.apisecret]
<<<<<<< HEAD
 * @param {Boolean|Number} [options.keepalive]
=======
 *
 * Please listen to `error` events on a newly created instance in Node environment. For more details please look https://nodejs.org/api/events.html#events_error_events.
>>>>>>> f408ee5e
 * @constructor
 */
function JanusConnection(id, options) {
  JanusConnection.super_.call(this, id);

  this._options = options || {};

  /** @type {Transactions} */
  this._transactions = new Transactions();

  this._sessions = {};
}

util.inherits(JanusConnection, WebsocketConnection);

JanusConnection.create = function(id, options) {
  return new JanusConnection(id, options);
};

JanusConnection.prototype.getOptions = function() {
  return this._options;
};

JanusConnection.prototype.open = function() {
  return JanusConnection.super_.prototype.open.call(this, this._options.address, 'janus-protocol');
};

JanusConnection.prototype.createSession = function(message) {
  message = message || {janus: 'create'};
  return this.sendTransaction(message);
};

JanusConnection.prototype.hasSession = function(sessionId) {
  return !!this.getSession(sessionId);
};

JanusConnection.prototype.getSession = function(sessionId) {
  return this._sessions[sessionId];
};

JanusConnection.prototype.addSession = function(session) {
  this._sessions[session.getId()] = session;
  session.once('destroy', function() {
    this.removeSession(session.getId());
  }.bind(this));
};

JanusConnection.prototype.removeSession = function(sessionId) {
  delete this._sessions[sessionId];
};

JanusConnection.prototype.addTransaction = function(transaction) {
  this._transactions.add(transaction);
};

JanusConnection.prototype.sendTransaction = function(message) {
  if (!message['transaction']) {
    message['transaction'] = this.generateTransactionId();
  }
  var self = this;
  return this.processOutcomeMessage(message)
    .then(function(message) {
      return self.send(message);
    })
    .then(function() {
      var transaction = self._transactions.find(message['transaction']);
      if (transaction) {
        return transaction.promise;
      }
      return Promise.resolve();
    });
};

JanusConnection.prototype.onMessage = function(message) {
  this.processIncomeMessage(message);
};

JanusConnection.prototype.processOutcomeMessage = function(message) {
  var janusMessage = message['janus'];
  if ('create' === janusMessage) {
    return this._onCreate(message);
  }
  var sessionId = message['session_id'];
  if (sessionId) {
    if (this.hasSession(sessionId)) {
      return this.getSession(sessionId).processOutcomeMessage(message);
    } else {
      return Promise.reject(new Error('Invalid session: [' + sessionId + ']'));
    }
  }
  return Promise.resolve(message);
};

JanusConnection.prototype.processIncomeMessage = function(message) {
  var connection = this;
  return Promise.resolve(message)
    .then(function(message) {
      var transactionId = message['transaction'];
      if (transactionId && connection._transactions.find(transactionId)) {
        return connection._transactions.execute(transactionId, message)
          .return(message);
      }
      var sessionId = message['session_id'];
      if (sessionId) {
        if (connection.hasSession(sessionId)) {
          return connection.getSession(sessionId).processIncomeMessage(message);
        } else {
          return Promise.reject(new Error('Invalid session: [' + sessionId + ']'));
        }
      }
      return message;
    })
    .then(function(message) {
      connection.emit('message', message);
      return message;
    })
    .catch(function(error) {
      connection.emit('error', error);
    });
};

JanusConnection.prototype._onCreate = function(outcomeMessage) {
  this.addTransaction(new Transaction(outcomeMessage['transaction'], function(response) {
    if ('success' == response['janus']) {
      var sessionId = response['data']['id'];
      this.addSession(JanusSession.create(this, sessionId));
      return this.getSession(sessionId);
    } else {
      throw new JanusError.ConnectionError(response);
    }
  }.bind(this)));
  return Promise.resolve(outcomeMessage);
};

/**
 * @param {Object} message
 * @returns {Promise}
 */
JanusConnection.prototype._send = function(message) {
  if (this._options['token']) {
    message.token = this._options['token'];
  }
  if (this._options['apisecret']) {
    message.apisecret = this._options['apisecret'];
  }
  return JanusConnection.super_.prototype._send.call(this, message);
};

JanusConnection.prototype.generateTransactionId = function() {
  return JanusConnection.generateTransactionId();
};

/**
 * @returns {String}
 */
JanusConnection.generateTransactionId = function() {
  return Math.random().toString(36).substring(2, 12);
};

module.exports = JanusConnection;<|MERGE_RESOLUTION|>--- conflicted
+++ resolved
@@ -12,12 +12,9 @@
  * @param {String} options.address
  * @param {String} [options.token]
  * @param {String} [options.apisecret]
-<<<<<<< HEAD
  * @param {Boolean|Number} [options.keepalive]
-=======
  *
  * Please listen to `error` events on a newly created instance in Node environment. For more details please look https://nodejs.org/api/events.html#events_error_events.
->>>>>>> f408ee5e
  * @constructor
  */
 function JanusConnection(id, options) {
