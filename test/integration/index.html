<!DOCTYPE html>
<html lang="en">
  <head>
    <meta charset="UTF-8">
    <title>Title</title>
    <link rel="stylesheet" href="../../node_modules/mocha/mocha.css">
    <script src="../../node_modules/mocha/mocha.js"></script>
    <script src="../../node_modules/chai/chai.js"></script>
    <script>
      mocha.setup('bdd');
      assert = chai.assert;
    </script>
    <script src="../../node_modules/jquery/dist/jquery.min.js"></script>
    <script src="../../dist/vendor.js"></script>
    <script src="../../dist/janus.js"></script>
  </head>
  <body>
    <div id="mocha"></div>
    <script src="janus.js"></script>
    <script src="audioroom.js"></script>
<<<<<<< HEAD
    <script src="audiobridge.js"></script>
=======
    <script src="streaming.js"></script>
>>>>>>> 34c334f5
    <script src="rtpbroadcast.js"></script>

    <script>
      mocha.checkLeaks();
      mocha.globals(['jQuery', 'Janus']);
      mocha.run();
    </script>
  </body>
</html><|MERGE_RESOLUTION|>--- conflicted
+++ resolved
@@ -18,11 +18,8 @@
     <div id="mocha"></div>
     <script src="janus.js"></script>
     <script src="audioroom.js"></script>
-<<<<<<< HEAD
     <script src="audiobridge.js"></script>
-=======
     <script src="streaming.js"></script>
->>>>>>> 34c334f5
     <script src="rtpbroadcast.js"></script>
 
     <script>
