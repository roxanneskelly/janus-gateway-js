--- conflicted
+++ resolved
@@ -22,7 +22,15 @@
       assert.strictEqual(session._connection, connection);
     });
 
-<<<<<<< HEAD
+    it('is destroyed on connection.close', function(done) {
+      sinon.spy(session, '_destroy');
+      session.on('destroy', function() {
+        assert.isTrue(session._destroy.calledOnce);
+        done();
+      });
+      connection.close();
+    });
+
     it('adds transaction', function(done) {
       var transactionToAdd = {id: 'id'};
       sinon.stub(session.getTransactions(), 'add', function(transaction) {
@@ -30,24 +38,6 @@
         done();
       });
       session.addTransaction(transactionToAdd);
-=======
-    it('is destroyed on connection.close', function(done) {
-      sinon.spy(session, '_destroy');
-      session.on('destroy', function() {
-        assert.isTrue(session._destroy.calledOnce);
-        done();
-      });
-      connection.close();
-    });
-
-    it('adds transaction to connection', function() {
-      sinon.spy(session._connection, 'addTransaction');
-      var transaction = new Transaction('', _.noop);
-      session.addTransaction(transaction);
-
-      assert.isTrue(session._connection.addTransaction.calledOnce);
-      assert.strictEqual(session._connection.addTransaction.getCall(0).args[0], transaction);
->>>>>>> 1d48505f
     });
 
     it('sends message with session_id', function() {
